/*
riscv32_csr_s.c - RISC-V Supervisor Level Control and Status Registers
Copyright (C) 2021  LekKit <github.com/LekKit>
                    Mr0maks <mr.maks0443@gmail.com>

This program is free software: you can redistribute it and/or modify
it under the terms of the GNU General Public License as published by
the Free Software Foundation, either version 3 of the License, or
(at your option) any later version.

This program is distributed in the hope that it will be useful,
but WITHOUT ANY WARRANTY; without even the implied warranty of
MERCHANTABILITY or FITNESS FOR A PARTICULAR PURPOSE.  See the
GNU General Public License for more details.

You should have received a copy of the GNU General Public License
along with this program.  If not, see <https://www.gnu.org/licenses/>.
*/

#include "bit_ops.h"
#include "riscv32.h"
#include "riscv32_csr.h"
#include "riscv32_mmu.h"

<<<<<<< HEAD
#define CSR_SSTATUS_MASK(vm) \
	  (1 << CSR_STATUS_UIE) \
	| (1 << CSR_STATUS_SIE) \
	| (1 << CSR_STATUS_UPIE) \
	| (1 << CSR_STATUS_SPIE) \
	| (1 << CSR_STATUS_SPP) \
	| (gen_mask(CSR_STATUS_FS_SIZE) << CSR_STATUS_FS_START) \
	| (gen_mask(CSR_STATUS_XS_SIZE) << CSR_STATUS_XS_START) \
	| (1 << CSR_STATUS_SUM) \
	| (1 << CSR_STATUS_MXR) \
	| (gen_mask(CSR_STATUS_UXL_SIZE) << CSR_STATUS_UXL_START) \
	| (1 << CSR_STATUS_SD(vm))

static bool riscv32_csr_sstatus(riscv32_vm_state_t *vm, uint32_t csr_id, reg_t* dest, uint8_t op)
=======
// no N extension, U_x bits are hardwired to 0
#define CSR_SSTATUS_MASK 0x800DE122
#define CSR_SEIP_MASK    0x222

static bool riscv32_csr_sstatus(riscv32_vm_state_t *vm, uint32_t csr_id, uint32_t* dest, uint8_t op)
>>>>>>> 323c2aa6
{
    UNUSED(csr_id);
    csr_helper_masked(&vm->csr.status, dest, op, CSR_SSTATUS_MASK(vm));
    riscv32_csr_isa_change(vm, PRIVILEGE_USER, cut_bits(vm->csr.status, CSR_STATUS_UXL_START, CSR_STATUS_UXL_SIZE));
    return true;
}

static bool riscv32_csr_sie(riscv32_vm_state_t *vm, uint32_t csr_id, reg_t* dest, uint8_t op)
{
    UNUSED(csr_id);
    csr_helper_masked(&vm->csr.ie, dest, op, CSR_SEIP_MASK);
    return true;
}

static bool riscv32_csr_stvec(riscv32_vm_state_t *vm, uint32_t csr_id, reg_t* dest, uint8_t op)
{
    UNUSED(csr_id);
    csr_helper(&vm->csr.tvec[PRIVILEGE_SUPERVISOR], dest, op);
    return true;
}

static bool riscv32_csr_sscratch(riscv32_vm_state_t *vm, uint32_t csr_id, reg_t* dest, uint8_t op)
{
    UNUSED(csr_id);
    csr_helper(&vm->csr.scratch[PRIVILEGE_SUPERVISOR], dest, op);
    return true;
}

static bool riscv32_csr_sepc(riscv32_vm_state_t *vm, uint32_t csr_id, reg_t* dest, uint8_t op)
{
    UNUSED(csr_id);
    csr_helper(&vm->csr.epc[PRIVILEGE_SUPERVISOR], dest, op);
    return true;
}

static bool riscv32_csr_scause(riscv32_vm_state_t *vm, uint32_t csr_id, reg_t* dest, uint8_t op)
{
    UNUSED(csr_id);
    csr_helper(&vm->csr.cause[PRIVILEGE_SUPERVISOR], dest, op);
    return true;
}

static bool riscv32_csr_stval(riscv32_vm_state_t *vm, uint32_t csr_id, reg_t* dest, uint8_t op)
{
    UNUSED(csr_id);
    csr_helper(&vm->csr.tval[PRIVILEGE_SUPERVISOR], dest, op);
    return true;
}

static bool riscv32_csr_sip(riscv32_vm_state_t *vm, uint32_t csr_id, reg_t* dest, uint8_t op)
{
    UNUSED(csr_id);
    csr_helper_masked(&vm->csr.ip, dest, op, CSR_SEIP_MASK);
    return true;
}

<<<<<<< HEAD
static bool riscv32_csr_satp(riscv32_vm_state_t *vm, uint32_t csr_id, reg_t* dest, uint8_t op)
=======
static bool riscv32_csr_satp(riscv32_vm_state_t *vm, uint32_t csr_id, uint32_t* dest, uint8_t op)
>>>>>>> 323c2aa6
{
    UNUSED(csr_id);
    reg_t satp;
    bool is32bit = vm->isa[PRIVILEGE_SUPERVISOR] == ISA_RV32;
    if (is32bit)
    {
	    satp = (!!vm->mmu_virtual << 31) | (vm->root_page_table >> 12);
    }
    else
    {
	    satp = ((reg_t)vm->mmu_virtual << 60) | ((vm->root_page_table >> 12) & gen_mask(44));
    }
    csr_helper(&satp, dest, op);
    uint8_t mmu_enable = is32bit ? satp >> 31 : satp >> 60;
    /*
    * We currently cache physical addresses in TLB as well, so switching
    * between bare/virtual modes will pollute the address space with illegal entries
    * Hence, a TLB flush is required on switch
    */
    if (vm->mmu_virtual != mmu_enable) riscv32_tlb_flush(vm);
    vm->mmu_virtual = mmu_enable;
    vm->root_page_table = (satp << 12) & gen_mask(XLEN(vm));
    if (!is32bit)
    {
	    vm->root_page_table = sign_extend(vm->root_page_table & gen_mask(56), 57);
    }
    return true;
}

void riscv32_csr_s_init()
{
    // Supervisor Trap Setup
    riscv32_csr_init(0x100, "sstatus", riscv32_csr_sstatus);
    riscv32_csr_init(0x102, "sedeleg", riscv32_csr_unimp);
    riscv32_csr_init(0x103, "sideleg", riscv32_csr_unimp);
    riscv32_csr_init(0x104, "sie", riscv32_csr_sie);
    riscv32_csr_init(0x105, "stvec", riscv32_csr_stvec);
    riscv32_csr_init(0x106, "scounteren", riscv32_csr_unimp);

    // Supervisor Trap Handling
    riscv32_csr_init(0x140, "sscratch", riscv32_csr_sscratch);
    riscv32_csr_init(0x141, "sepc", riscv32_csr_sepc);
    riscv32_csr_init(0x142, "scause", riscv32_csr_scause);
    riscv32_csr_init(0x143, "stval", riscv32_csr_stval);
    riscv32_csr_init(0x144, "sip", riscv32_csr_sip);

    // Supervisor Protection and Translation
    riscv32_csr_init(0x180, "satp", riscv32_csr_satp);
}<|MERGE_RESOLUTION|>--- conflicted
+++ resolved
@@ -22,31 +22,26 @@
 #include "riscv32_csr.h"
 #include "riscv32_mmu.h"
 
-<<<<<<< HEAD
-#define CSR_SSTATUS_MASK(vm) \
-	  (1 << CSR_STATUS_UIE) \
-	| (1 << CSR_STATUS_SIE) \
-	| (1 << CSR_STATUS_UPIE) \
-	| (1 << CSR_STATUS_SPIE) \
-	| (1 << CSR_STATUS_SPP) \
-	| (gen_mask(CSR_STATUS_FS_SIZE) << CSR_STATUS_FS_START) \
-	| (gen_mask(CSR_STATUS_XS_SIZE) << CSR_STATUS_XS_START) \
-	| (1 << CSR_STATUS_SUM) \
-	| (1 << CSR_STATUS_MXR) \
-	| (gen_mask(CSR_STATUS_UXL_SIZE) << CSR_STATUS_UXL_START) \
-	| (1 << CSR_STATUS_SD(vm))
+#define CSR_SEIP_MASK    0x222
+
+// no N extension, U_x bits are hardwired to 0
+static inline reg_t csr_sstatus_mask(const riscv32_vm_state_t *vm)
+{
+	return (1 << CSR_STATUS_SIE)
+	     | (1 << CSR_STATUS_SPIE)
+	     | (1 << CSR_STATUS_SPP)
+	     | (gen_mask(CSR_STATUS_FS_SIZE) << CSR_STATUS_FS_START)
+	     | (gen_mask(CSR_STATUS_XS_SIZE) << CSR_STATUS_XS_START)
+	     | (1 << CSR_STATUS_SUM)
+	     | (1 << CSR_STATUS_MXR)
+	     | (gen_mask(CSR_STATUS_UXL_SIZE) << CSR_STATUS_UXL_START)
+	     | (1 << CSR_STATUS_SD(vm));
+}
 
 static bool riscv32_csr_sstatus(riscv32_vm_state_t *vm, uint32_t csr_id, reg_t* dest, uint8_t op)
-=======
-// no N extension, U_x bits are hardwired to 0
-#define CSR_SSTATUS_MASK 0x800DE122
-#define CSR_SEIP_MASK    0x222
-
-static bool riscv32_csr_sstatus(riscv32_vm_state_t *vm, uint32_t csr_id, uint32_t* dest, uint8_t op)
->>>>>>> 323c2aa6
 {
     UNUSED(csr_id);
-    csr_helper_masked(&vm->csr.status, dest, op, CSR_SSTATUS_MASK(vm));
+    csr_helper_masked(&vm->csr.status, dest, op, csr_sstatus_mask(vm));
     riscv32_csr_isa_change(vm, PRIVILEGE_USER, cut_bits(vm->csr.status, CSR_STATUS_UXL_START, CSR_STATUS_UXL_SIZE));
     return true;
 }
@@ -100,11 +95,7 @@
     return true;
 }
 
-<<<<<<< HEAD
 static bool riscv32_csr_satp(riscv32_vm_state_t *vm, uint32_t csr_id, reg_t* dest, uint8_t op)
-=======
-static bool riscv32_csr_satp(riscv32_vm_state_t *vm, uint32_t csr_id, uint32_t* dest, uint8_t op)
->>>>>>> 323c2aa6
 {
     UNUSED(csr_id);
     reg_t satp;
