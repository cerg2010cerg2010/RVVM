--- conflicted
+++ resolved
@@ -35,13 +35,10 @@
 #include "riscv32c.h"
 #include "mem_ops.h"
 #include "ns16550a.h"
-<<<<<<< HEAD
 #include "riscv32i_registers.h"
-=======
 #include "clint.h"
 #include "threading.h"
 #include "spinlock.h"
->>>>>>> 323c2aa6
 
 void (*riscv32_opcodes[512])(riscv32_vm_state_t *vm, const uint32_t instruction);
 
@@ -167,24 +164,17 @@
     }
     riscv32_tlb_flush(vm);
     ns16550a_init(vm, 0x10000000);
-<<<<<<< HEAD
     vm->isa[PRIVILEGE_MACHINE]
 	    = vm->isa[PRIVILEGE_SUPERVISOR]
 	    = vm->isa[PRIVILEGE_HYPERVISOR]
 	    = vm->isa[PRIVILEGE_USER] = ISA_MAX;
-    vm->mmu_virtual = false;
-    vm->priv_mode = PRIVILEGE_MACHINE;
-    vm->csr.edeleg[PRIVILEGE_HYPERVISOR] = gen_mask(XLEN(vm));
-    riscv32i_write_register_u(vm, REGISTER_PC, vm->mem.begin);
-=======
     riscv32_mmio_add_device(vm, 0x2000000, 0x2010000, clint_mmio_handler, NULL);
     rvtimer_init(&vm->timer, 0x989680); // 10 MHz timer
     vm->mmu_virtual = false;
     vm->priv_mode = PRIVILEGE_MACHINE;
-    vm->csr.edeleg[PRIVILEGE_HYPERVISOR] = 0xFFFFFFFF;
-    vm->csr.ideleg[PRIVILEGE_HYPERVISOR] = 0xFFFFFFFF;
->>>>>>> 323c2aa6
-    vm->registers[REGISTER_PC] = vm->mem.begin;
+    vm->csr.edeleg[PRIVILEGE_HYPERVISOR] = gen_mask(XLEN(vm));
+    vm->csr.ideleg[PRIVILEGE_HYPERVISOR] = gen_mask(XLEN(vm));
+    riscv32i_write_register_u(vm, REGISTER_PC, vm->mem.begin);
     register_vm(vm);
 
     return vm;
@@ -388,13 +378,6 @@
     while (true) {
         vm->wait_event = 1;
         riscv32_run_till_event(vm);
-<<<<<<< HEAD
-        if ((vm->csr.cause[vm->priv_mode] & INTERRUPT_MASK) && (vm->csr.tvec[vm->priv_mode] & 1)) {
-            reg_t pc = (vm->csr.tvec[vm->priv_mode] & (~(reg_t)3)) + (vm->csr.cause[vm->priv_mode] << 2);
-            riscv32i_write_register_u(vm, REGISTER_PC, pc);
-        } else {
-            riscv32i_write_register_u(vm, REGISTER_PC, vm->csr.tvec[vm->priv_mode] & (~(reg_t)3));
-=======
         if (vm->ev_trap) {
             // Event came from CPU thread, either from trap or interrupted WFI
             vm->ev_trap = false;
@@ -411,7 +394,6 @@
             if (riscv32_handle_ip(vm, false)) {
                 riscv32_trap_jump(vm);
             }
->>>>>>> 323c2aa6
         }
     }
 }