/*
riscv32_priv.c - RISC-V privileged mode emulation
Copyright (C) 2021  Mr0maks <mr.maks0443@gmail.com>
                    LekKit <github.com/LekKit>

This program is free software: you can redistribute it and/or modify
it under the terms of the GNU General Public License as published by
the Free Software Foundation, either version 3 of the License, or
(at your option) any later version.

This program is distributed in the hope that it will be useful,
but WITHOUT ANY WARRANTY; without even the implied warranty of
MERCHANTABILITY or FITNESS FOR A PARTICULAR PURPOSE.  See the
GNU General Public License for more details.

You should have received a copy of the GNU General Public License
along with this program.  If not, see <https://www.gnu.org/licenses/>.
*/

#include <assert.h>

#include "riscv.h"
#include "riscv32.h"
#include "riscv32_mmu.h"
#include "riscv32_priv.h"
#include "riscv32_csr.h"
#include "bit_ops.h"

static void riscv32i_system(riscv32_vm_state_t *vm, const uint32_t instruction)
{
    switch (instruction) {
    case RV32_S_ECALL:
        riscv32_debug(vm, "RV32I: ecall");
        return;
    case RV32_S_EBREAK:
        riscv32_debug(vm, "RV32I: ebreak");
        return;
    case RV32_S_URET:
        riscv32_debug(vm, "RV32I: uret");
        return;
    case RV32_S_SRET:
        riscv32_debug(vm, "RV32I: sret");
        return;
    case RV32_S_MRET:
        riscv32_debug(vm, "RV32I: mret");
        return;
    case RV32_S_WFI:
        riscv32_debug(vm, "RV32I: wfi");
        return;
    }

    uint32_t rs1 = cut_bits(instruction, 15, 5);
    uint32_t rs2 = cut_bits(instruction, 20, 5);
    UNUSED(rs1);
    UNUSED(rs2);
    switch (instruction & RV32_S_FENCE_MASK) {
    case RV32_S_SFENCE_VMA:
        riscv32_tlb_flush(vm);
        riscv32_debug(vm, "RV32I: sfence.vma %r, %r", rs1, rs1);
        return;
    // The extension is not ratified yet, no reason to implement these now
    case RV32_S_HFENCE_BVMA:
        riscv32_debug_always(vm, "RV32I: unimplemented hfence.bvma %h", instruction);
        return;
    case RV32_S_HFENCE_GVMA:
        riscv32_debug_always(vm, "RV32I: unimplemented hfence.gvma %h", instruction);
        return;
    }

    riscv32_illegal_insn(vm, instruction);
}

static void riscv32i_fence(riscv32_vm_state_t *vm, const uint32_t instruction)
{
    riscv32_debug_always(vm, "RV32I: unimplemented fence %h", instruction);
}

static void riscv32zifence_i(riscv32_vm_state_t *vm, const uint32_t instruction)
{
    riscv32_debug_always(vm, "RV32I: unimplemented zifence.i %h", instruction);
}

static void riscv32zicsr_csrrw(riscv32_vm_state_t *vm, const uint32_t instruction)
{
<<<<<<< HEAD
    uint32_t rds = cut_bits(instruction, 7, 5);
    uint32_t rs1 = cut_bits(instruction, 15, 5);
    uint32_t csr = cut_bits(instruction, 20, 12);

    if(rds == REGISTER_ZERO)
        return;

    if(!riscv32_csr_swap(vm, csr, rs1, rds)) {
        //TODO: error here
    }
    printf("RV32priv: CSRRW instruction 0x%x in VM %p\n", instruction, vm);
=======
    riscv32_debug_always(vm, "RV32I: unimplemented csrrw %h", instruction);
>>>>>>> 7240a28f
}

static void riscv32zicsr_csrrs(riscv32_vm_state_t *vm, const uint32_t instruction)
{
    riscv32_debug_always(vm, "RV32I: unimplemented csrrs %h", instruction);
}

static void riscv32zicsr_csrrc(riscv32_vm_state_t *vm, const uint32_t instruction)
{
    riscv32_debug_always(vm, "RV32I: unimplemented csrrc %h", instruction);
}

static void riscv32zicsr_csrrwi(riscv32_vm_state_t *vm, const uint32_t instruction)
{
    riscv32_debug_always(vm, "RV32I: unimplemented csrrwi %h", instruction);
}

static void riscv32zicsr_csrrsi(riscv32_vm_state_t *vm, const uint32_t instruction)
{
    riscv32_debug_always(vm, "RV32I: unimplemented csrrsi %h", instruction);
}

static void riscv32zicsr_csrrci(riscv32_vm_state_t *vm, const uint32_t instruction)
{
    riscv32_debug_always(vm, "RV32I: unimplemented csrrci %h", instruction);
}

void riscv32_priv_init()
{
    smudge_opcode_ISB(RV32I_SYSTEM, riscv32i_system);
    smudge_opcode_ISB(RV32I_FENCE, riscv32i_fence);
    smudge_opcode_ISB(RV32_ZIFENCE_I, riscv32zifence_i);
    smudge_opcode_ISB(RV32_ZICSR_CSRRW, riscv32zicsr_csrrw);
    smudge_opcode_ISB(RV32_ZICSR_CSRRS, riscv32zicsr_csrrs);
    smudge_opcode_ISB(RV32_ZICSR_CSRRC, riscv32zicsr_csrrc);
    smudge_opcode_ISB(RV32_ZICSR_CSRRWI, riscv32zicsr_csrrwi);
    smudge_opcode_ISB(RV32_ZICSR_CSRRSI, riscv32zicsr_csrrsi);
    smudge_opcode_ISB(RV32_ZICSR_CSRRCI, riscv32zicsr_csrrci);
}<|MERGE_RESOLUTION|>--- conflicted
+++ resolved
@@ -82,7 +82,6 @@
 
 static void riscv32zicsr_csrrw(riscv32_vm_state_t *vm, const uint32_t instruction)
 {
-<<<<<<< HEAD
     uint32_t rds = cut_bits(instruction, 7, 5);
     uint32_t rs1 = cut_bits(instruction, 15, 5);
     uint32_t csr = cut_bits(instruction, 20, 12);
@@ -92,11 +91,9 @@
 
     if(!riscv32_csr_swap(vm, csr, rs1, rds)) {
         //TODO: error here
+        riscv32_debug_always(vm, "RV32priv: bad csr %h\n", csr);
     }
-    printf("RV32priv: CSRRW instruction 0x%x in VM %p\n", instruction, vm);
-=======
-    riscv32_debug_always(vm, "RV32I: unimplemented csrrw %h", instruction);
->>>>>>> 7240a28f
+    riscv32_debug(vm, "RV32priv: csrrw %r, %h, %r\n", rds, csr, rs1);
 }
 
 static void riscv32zicsr_csrrs(riscv32_vm_state_t *vm, const uint32_t instruction)
